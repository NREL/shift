--- conflicted
+++ resolved
@@ -1,37 +1,30 @@
-<<<<<<< HEAD
-## [![Binder](https://mybinder.org/badge_logo.svg)](https://mybinder.org/v2/gh/NREL/shift/4-feature-add-a-binder-notebook-to-allow-user-to-run-the-code) Simple Synthetic Distribution Feeder Generation Tool (SHIFT)
-=======
-
- 
-<img src="images/shift.svg" width="400" style="display:block;margin:auto;">
-
-
-## Simple Synthetic Distribution Feeder Generation Tool (SHIFT)
->>>>>>> 3aec5975
-
-![GitHub all releases](https://img.shields.io/github/downloads/NREL/shift/total?logo=Github&logoColor=%2300ff00&style=flat-square)
-![GitHub repo size](https://img.shields.io/github/repo-size/nrel/shift?style=flat-square)
-![CodeFactor Grade](https://img.shields.io/codefactor/grade/github/nrel/shift?color=%23ff0000&logo=python&logoColor=%2300ff00&style=flat-square)
-[![GitHub license](https://img.shields.io/github/license/NREL/shift?style=flat-square)](https://github.com/NREL/shift/blob/main/LICENSE.txt)
-[![GitHub issues](https://img.shields.io/github/issues/NREL/shift?style=flat-square)](https://github.com/NREL/shift/issues)
-![GitHub top language](https://img.shields.io/github/languages/top/nrel/shift?style=flat-square)
-![Snyk Vulnerabilities for GitHub Repo](https://img.shields.io/snyk/vulnerabilities/github/nrel/shift?style=flat-square)
-
-### :wave:  Welcome to SHIFT repository!
-
-[Goto full documentation](https://nrel.github.io/shift/)
-
-Getting free distribution feeder models for your reasearch has never been easier.
-SHIFT helps you build synthetic distribution feeders models using just the OpenStreet data e.g. buildings and road network. You can configure lots of
-parameters and design choices when building these models and even create multiple versions of them and choose the one that fits your needs. If you are utility no worries we 
-have you covered as well. As a utility you can also integrate your data when building these models. 
-
-Having distribution models in your hand can help you perform rich analysis in understanding impact of distributed energy resources 
-such as roof top PV, energy storage (Tesla Wall, lead acid, lithium name ....), electric vehicle and more. Performing network upgrade analysis, hosting capacity 
-analysis, interconnection studies all require detailed distribution models.
-
-So what are you waiting for. We can't wait to see how you will use this tool for your as wells your organizations's benefit.
-
-Feel free to reach out to us or send us a comment using Github issue. We don't mind if you smash that starred icon motivating our developers and contributors.
-
-
+
+Simple Synthetic Distribution Feeder Generation Tool (SHIFT)
+
+<img src="docs/images/shift.svg" width="400" style="display:block;margin:auto;">
+
+
+![GitHub all releases](https://img.shields.io/github/downloads/NREL/shift/total?logo=Github&logoColor=%2300ff00&style=flat-square)
+![GitHub repo size](https://img.shields.io/github/repo-size/nrel/shift?style=flat-square)
+![CodeFactor Grade](https://img.shields.io/codefactor/grade/github/nrel/shift?color=%23ff0000&logo=python&logoColor=%2300ff00&style=flat-square)
+[![GitHub license](https://img.shields.io/github/license/NREL/shift?style=flat-square)](https://github.com/NREL/shift/blob/main/LICENSE.txt)
+[![GitHub issues](https://img.shields.io/github/issues/NREL/shift?style=flat-square)](https://github.com/NREL/shift/issues)
+![GitHub top language](https://img.shields.io/github/languages/top/nrel/shift?style=flat-square)
+![Snyk Vulnerabilities for GitHub Repo](https://img.shields.io/snyk/vulnerabilities/github/nrel/shift?style=flat-square)
+
+### :wave:  Welcome to SHIFT repository!
+
+[Goto full documentation](https://nrel.github.io/shift/)
+
+Getting free distribution feeder models for your reasearch has never been easier.
+SHIFT helps you build synthetic distribution feeders models using just the OpenStreet data e.g. buildings and road network. You can configure lots of
+parameters and design choices when building these models and even create multiple versions of them and choose the one that fits your needs. If you are utility no worries we 
+have you covered as well. As a utility you can also integrate your data when building these models. 
+
+Having distribution models in your hand can help you perform rich analysis in understanding impact of distributed energy resources 
+such as roof top PV, energy storage (Tesla Wall, lead acid, lithium name ....), electric vehicle and more. Performing network upgrade analysis, hosting capacity 
+analysis, interconnection studies all require detailed distribution models.
+
+So what are you waiting for. We can't wait to see how you will use this tool for your as wells your organizations's benefit.
+
+Feel free to reach out to us or send us a comment using Github issue. We don't mind if you smash that starred icon motivating our developers and contributors.